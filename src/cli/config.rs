--- conflicted
+++ resolved
@@ -287,33 +287,6 @@
             } else {
                 None
             };
-<<<<<<< HEAD
-=======
-            let true_endpoint = if let Some(true_endpoint) = p.true_endpoint {
-                match resolve_address(&true_endpoint) {
-                    Ok(addr) => Some(addr),
-                    Err(e) => {
-                        if let Some(e) = e.downcast_ref::<std::io::Error>() {
-                            // Reject invalid syntax, but warn and ignore resolution failures.
-                            if e.kind() == std::io::ErrorKind::InvalidInput {
-                                bail!("invalid true_endpoint: {}", true_endpoint);
-                            }
-                        }
-                        if print_warnings {
-                            eprintln!(
-                                "[WARN  titun::cli::config] failed to resolve true endpoint {}: {}",
-                                true_endpoint, e
-                            );
-                        } else {
-                            warn!("failed to resolve {}: {:#}", true_endpoint, e);
-                        }
-                        None
-                    }
-                }
-            } else {
-                None
-            };
->>>>>>> 8071ee19
             peers.push(PeerConfig {
                 public_key: p.public_key,
                 preshared_key: p.preshared_key,
